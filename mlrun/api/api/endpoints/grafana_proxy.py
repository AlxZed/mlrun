import json
from http import HTTPStatus
from typing import Any, Dict, List, Optional, Set, Union

import numpy as np
import pandas as pd
from fastapi import APIRouter, Depends, Request, Response
from sqlalchemy.orm import Session
from starlette.concurrency import run_in_threadpool

import mlrun.api.schemas
from mlrun.api.api import deps
from mlrun.api.crud.model_endpoints import EVENTS, ModelEndpoints, get_access_key
from mlrun.api.schemas import (
    GrafanaColumn,
    GrafanaDataPoint,
    GrafanaNumberColumn,
    GrafanaTable,
    GrafanaTimeSeriesTarget,
    ProjectsFormat,
)
from mlrun.api.utils.singletons.project_member import get_project_member
from mlrun.errors import MLRunBadRequestError
from mlrun.utils import config, logger
from mlrun.utils.model_monitoring import parse_model_endpoint_store_prefix
from mlrun.utils.v3io_clients import get_frames_client

router = APIRouter()


@router.get("/grafana-proxy/model-endpoints", status_code=HTTPStatus.OK.value)
def grafana_proxy_model_endpoints_check_connection(
    auth_verifier: deps.AuthVerifier = Depends(deps.AuthVerifier),
):
    """
    Root of grafana proxy for the model-endpoints API, used for validating the model-endpoints data source
    connectivity.
    """
    get_access_key(auth_verifier.auth_info)
    return Response(status_code=HTTPStatus.OK.value)


@router.post(
    "/grafana-proxy/model-endpoints/query",
    response_model=List[Union[GrafanaTable, GrafanaTimeSeriesTarget]],
)
async def grafana_proxy_model_endpoints_query(
    request: Request, auth_verifier: deps.AuthVerifier = Depends(deps.AuthVerifier)
) -> List[Union[GrafanaTable, GrafanaTimeSeriesTarget]]:
    """
    Query route for model-endpoints grafana proxy API, used for creating an interface between grafana queries and
    model-endpoints logic.

    This implementation requires passing target_endpoint query parameter in order to dispatch different
    model-endpoint monitoring functions.
    """
    body = await request.json()
    query_parameters = _parse_query_parameters(body)
    _validate_query_parameters(query_parameters, SUPPORTED_QUERY_FUNCTIONS)
    query_parameters = _drop_grafana_escape_chars(query_parameters)

    # At this point everything is validated and we can access everything that is needed without performing all previous
    # checks again.
    target_endpoint = query_parameters["target_endpoint"]
    function = NAME_TO_QUERY_FUNCTION_DICTIONARY[target_endpoint]
    result = await run_in_threadpool(
        function, body, query_parameters, auth_verifier.auth_info
    )
    return result


@router.post("/grafana-proxy/model-endpoints/search", response_model=List[str])
async def grafana_proxy_model_endpoints_search(
    request: Request,
    auth_verifier: deps.AuthVerifier = Depends(deps.AuthVerifier),
    db_session: Session = Depends(deps.get_db_session),
) -> List[str]:
    """
    Search route for model-endpoints grafana proxy API, used for creating an interface between grafana queries and
    model-endpoints logic.

    This implementation requires passing target_endpoint query parameter in order to dispatch different
    model-endpoint monitoring functions.
    """
    get_access_key(auth_verifier.auth_info)
    body = await request.json()
    query_parameters = _parse_search_parameters(body)

    _validate_query_parameters(query_parameters, SUPPORTED_SEARCH_FUNCTIONS)

    # At this point everything is validated and we can access everything that is needed without performing all previous
    # checks again.
    target_endpoint = query_parameters["target_endpoint"]
    function = NAME_TO_SEARCH_FUNCTION_DICTIONARY[target_endpoint]
    result = await run_in_threadpool(function, db_session, auth_verifier.auth_info)
    return result


<<<<<<< HEAD
def grafana_list_projects(
    db_session: Session, auth_info: mlrun.api.schemas.AuthInfo
) -> List[str]:
    projects_output = get_project_member().list_projects(
        db_session, format_=Format.name_only, leader_session=auth_info.session
=======
def grafana_list_projects(db_session: Session) -> List[str]:
    db = get_db()

    projects_output = db.list_projects(
        session=db_session, format_=ProjectsFormat.name_only
>>>>>>> 23c36a39
    )
    return projects_output.projects


def grafana_list_endpoints(
    body: Dict[str, Any],
    query_parameters: Dict[str, str],
    auth_info: mlrun.api.schemas.AuthInfo,
) -> List[GrafanaTable]:
    project = query_parameters.get("project")

    # Filters
    model = query_parameters.get("model", None)
    function = query_parameters.get("function", None)
    labels = query_parameters.get("labels", "")
    labels = labels.split(",") if labels else []

    # Metrics to include
    metrics = query_parameters.get("metrics", "")
    metrics = metrics.split(",") if metrics else []

    # Time range for metrics
    start = body.get("rangeRaw", {}).get("start", "now-1h")
    end = body.get("rangeRaw", {}).get("end", "now")

    endpoint_list = ModelEndpoints.list_endpoints(
        auth_info=auth_info,
        project=project,
        model=model,
        function=function,
        labels=labels,
        metrics=metrics,
        start=start,
        end=end,
    )

    columns = [
        GrafanaColumn(text="endpoint_id", type="string"),
        GrafanaColumn(text="endpoint_function", type="string"),
        GrafanaColumn(text="endpoint_model", type="string"),
        GrafanaColumn(text="endpoint_model_class", type="string"),
        GrafanaColumn(text="first_request", type="time"),
        GrafanaColumn(text="last_request", type="time"),
        GrafanaColumn(text="accuracy", type="number"),
        GrafanaColumn(text="error_count", type="number"),
        GrafanaColumn(text="drift_status", type="number"),
    ]

    metric_columns = []

    found_metrics = set()
    for endpoint in endpoint_list.endpoints:
        if endpoint.status.metrics is not None:
            for key in endpoint.status.metrics.keys():
                if key not in found_metrics:
                    found_metrics.add(key)
                    metric_columns.append(GrafanaColumn(text=key, type="number"))

    columns = columns + metric_columns
    table = GrafanaTable(columns=columns)

    for endpoint in endpoint_list.endpoints:
        row = [
            endpoint.metadata.uid,
            endpoint.spec.function_uri,
            endpoint.spec.model,
            endpoint.spec.model_class,
            endpoint.status.first_request,
            endpoint.status.last_request,
            endpoint.status.accuracy,
            endpoint.status.error_count,
            endpoint.status.drift_status,
        ]

        if endpoint.status.metrics is not None and metric_columns:
            for metric_column in metric_columns:
                row.append(endpoint.status.metrics[metric_column.text])

        table.add_row(*row)

    return [table]


def grafana_individual_feature_analysis(
    body: Dict[str, Any],
    query_parameters: Dict[str, str],
    auth_info: mlrun.api.schemas.AuthInfo,
):
    endpoint_id = query_parameters.get("endpoint_id")
    project = query_parameters.get("project")

    endpoint = ModelEndpoints.get_endpoint(
        auth_info=auth_info,
        project=project,
        endpoint_id=endpoint_id,
        feature_analysis=True,
    )

    # Load JSON data from KV, make sure not to fail if a field is missing
    feature_stats = endpoint.status.feature_stats or {}
    current_stats = endpoint.status.current_stats or {}
    drift_measures = endpoint.status.drift_measures or {}

    table = GrafanaTable(
        columns=[
            GrafanaColumn(text="feature_name", type="string"),
            GrafanaColumn(text="actual_min", type="number"),
            GrafanaColumn(text="actual_mean", type="number"),
            GrafanaColumn(text="actual_max", type="number"),
            GrafanaColumn(text="expected_min", type="number"),
            GrafanaColumn(text="expected_mean", type="number"),
            GrafanaColumn(text="expected_max", type="number"),
            GrafanaColumn(text="tvd", type="number"),
            GrafanaColumn(text="hellinger", type="number"),
            GrafanaColumn(text="kld", type="number"),
        ]
    )

    for feature, base_stat in feature_stats.items():
        current_stat = current_stats.get(feature, {})
        drift_measure = drift_measures.get(feature, {})

        table.add_row(
            feature,
            current_stat.get("min"),
            current_stat.get("mean"),
            current_stat.get("max"),
            base_stat.get("min"),
            base_stat.get("mean"),
            base_stat.get("max"),
            drift_measure.get("tvd"),
            drift_measure.get("hellinger"),
            drift_measure.get("kld"),
        )

    return [table]


def grafana_overall_feature_analysis(
    body: Dict[str, Any],
    query_parameters: Dict[str, str],
    auth_info: mlrun.api.schemas.AuthInfo,
):
    endpoint_id = query_parameters.get("endpoint_id")
    project = query_parameters.get("project")

    endpoint = ModelEndpoints.get_endpoint(
        auth_info=auth_info,
        project=project,
        endpoint_id=endpoint_id,
        feature_analysis=True,
    )

    table = GrafanaTable(
        columns=[
            GrafanaNumberColumn(text="tvd_sum"),
            GrafanaNumberColumn(text="tvd_mean"),
            GrafanaNumberColumn(text="hellinger_sum"),
            GrafanaNumberColumn(text="hellinger_mean"),
            GrafanaNumberColumn(text="kld_sum"),
            GrafanaNumberColumn(text="kld_mean"),
        ]
    )

    if endpoint.status.drift_measures:
        table.add_row(
            endpoint.status.drift_measures.get("tvd_sum"),
            endpoint.status.drift_measures.get("tvd_mean"),
            endpoint.status.drift_measures.get("hellinger_sum"),
            endpoint.status.drift_measures.get("hellinger_mean"),
            endpoint.status.drift_measures.get("kld_sum"),
            endpoint.status.drift_measures.get("kld_mean"),
        )

    return [table]


def grafana_incoming_features(
    body: Dict[str, Any],
    query_parameters: Dict[str, str],
    auth_info: mlrun.api.schemas.AuthInfo,
):
    endpoint_id = query_parameters.get("endpoint_id")
    project = query_parameters.get("project")
    start = body.get("rangeRaw", {}).get("from", "now-1h")
    end = body.get("rangeRaw", {}).get("to", "now")

    endpoint = ModelEndpoints.get_endpoint(
        auth_info=auth_info, project=project, endpoint_id=endpoint_id
    )

    time_series = []

    feature_names = endpoint.spec.feature_names

    if not feature_names:
        logger.warn(
            "'feature_names' is either missing or not initialized in endpoint record",
            endpoint_id=endpoint.metadata.uid,
        )
        return time_series

    path = config.model_endpoint_monitoring.store_prefixes.default.format(
        project=project, kind=EVENTS
    )
    _, container, path = parse_model_endpoint_store_prefix(path)

    client = get_frames_client(
        token=auth_info.data_session, address=config.v3io_framesd, container=container,
    )

    data: pd.DataFrame = client.read(
        backend="tsdb",
        table=path,
        columns=feature_names,
        filter=f"endpoint_id=='{endpoint_id}'",
        start=start,
        end=end,
    )

    data.drop(["endpoint_id"], axis=1, inplace=True, errors="ignore")
    data.index = data.index.astype(np.int64) // 10 ** 6

    for feature, indexed_values in data.to_dict().items():
        target = GrafanaTimeSeriesTarget(target=feature)
        for index, value in indexed_values.items():
            data_point = GrafanaDataPoint(value=float(value), timestamp=index)
            target.add_data_point(data_point)
        time_series.append(target)

    return time_series


def _parse_query_parameters(request_body: Dict[str, Any]) -> Dict[str, str]:
    """
    This function searches for the target field in Grafana's SimpleJson json. Once located, the target string is
    parsed by splitting on semi-colons (;). Each part in the resulting list is then split by an equal sign (=) to be
    read as key-value pairs.
    """

    # Try to get the target
    targets = request_body.get("targets", [])

    if len(targets) > 1:
        logger.warn(
            f"The 'targets' list contains more then one element ({len(targets)}), all targets except the first one are "
            f"ignored."
        )

    target_obj = targets[0] if targets else {}
    target_query = target_obj.get("target") if target_obj else ""

    if not target_query:
        raise MLRunBadRequestError(f"Target missing in request body:\n {request_body}")

    parameters = _parse_parameters(target_query)

    return parameters


def _parse_search_parameters(request_body: Dict[str, Any]) -> Dict[str, str]:
    """
    This function searches for the target field in Grafana's SimpleJson json. Once located, the target string is
    parsed by splitting on semi-colons (;). Each part in the resulting list is then split by an equal sign (=) to be
    read as key-value pairs.
    """

    # Try to get the target
    target = request_body.get("target")

    if not target:
        raise MLRunBadRequestError(f"Target missing in request body:\n {request_body}")

    parameters = _parse_parameters(target)

    return parameters


def _parse_parameters(target_query):
    parameters = {}
    for query in filter(lambda q: q, target_query.split(";")):
        query_parts = query.split("=")
        if len(query_parts) < 2:
            raise MLRunBadRequestError(
                f"Query must contain both query key and query value. Expected query_key=query_value, found {query} "
                f"instead."
            )
        parameters[query_parts[0]] = query_parts[1]
    return parameters


def _drop_grafana_escape_chars(query_parameters: Dict[str, str]):
    query_parameters = dict(query_parameters)
    endpoint_id = query_parameters.get("endpoint_id")
    if endpoint_id is not None:
        query_parameters["endpoint_id"] = endpoint_id.replace("\\", "")
    return query_parameters


def _validate_query_parameters(
    query_parameters: Dict[str, str], supported_endpoints: Optional[Set[str]] = None
):
    """Validates the parameters sent via Grafana's SimpleJson query"""
    if "target_endpoint" not in query_parameters:
        raise MLRunBadRequestError(
            f"Expected 'target_endpoint' field in query, found {query_parameters} instead"
        )

    if (
        supported_endpoints is not None
        and query_parameters["target_endpoint"] not in supported_endpoints
    ):
        raise MLRunBadRequestError(
            f"{query_parameters['target_endpoint']} unsupported in query parameters: {query_parameters}. "
            f"Currently supports: {','.join(supported_endpoints)}"
        )


def _json_loads_or_default(string: Optional[str], default: Any):
    if string is None:
        return default
    obj = json.loads(string)
    if not obj:
        return default
    return obj


NAME_TO_QUERY_FUNCTION_DICTIONARY = {
    "list_endpoints": grafana_list_endpoints,
    "individual_feature_analysis": grafana_individual_feature_analysis,
    "overall_feature_analysis": grafana_overall_feature_analysis,
    "incoming_features": grafana_incoming_features,
}

NAME_TO_SEARCH_FUNCTION_DICTIONARY = {
    "list_projects": grafana_list_projects,
}

SUPPORTED_QUERY_FUNCTIONS = set(NAME_TO_QUERY_FUNCTION_DICTIONARY.keys())
SUPPORTED_SEARCH_FUNCTIONS = set(NAME_TO_SEARCH_FUNCTION_DICTIONARY)<|MERGE_RESOLUTION|>--- conflicted
+++ resolved
@@ -96,19 +96,11 @@
     return result
 
 
-<<<<<<< HEAD
 def grafana_list_projects(
     db_session: Session, auth_info: mlrun.api.schemas.AuthInfo
 ) -> List[str]:
     projects_output = get_project_member().list_projects(
-        db_session, format_=Format.name_only, leader_session=auth_info.session
-=======
-def grafana_list_projects(db_session: Session) -> List[str]:
-    db = get_db()
-
-    projects_output = db.list_projects(
-        session=db_session, format_=ProjectsFormat.name_only
->>>>>>> 23c36a39
+        db_session, format_=ProjectsFormat.name_only, leader_session=auth_info.session
     )
     return projects_output.projects
 
